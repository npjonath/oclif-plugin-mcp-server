import {Command, Flags} from '@oclif/core'

import {McpServerService} from '../../services/index.js'
import {TransportType} from '../../types/index.js'

export default class Mcp extends Command {
  static override description = 'Start MCP (Model Context Protocol) server for AI assistant integration'
  static override examples = [
    '$ sm mcp',
    '$ sm mcp --profile minimal',
    '$ sm mcp --max-tools 50',
    '$ sm mcp --include-topics auth,deploy,config',
    '$ sm mcp --exclude-patterns "*:debug,test:*"',
    '$ sm mcp --show-filtered',
  ]
  static override flags = {
    'exclude-patterns': Flags.string({
      description: 'Comma-separated patterns to exclude (e.g., "*:debug,test:*,internal:*")',
      helpValue: '*:debug,test:*',
    }),
    host: Flags.string({
      default: '127.0.0.1',
      description: 'Host to bind HTTP server to (HTTP transport only)',
      helpValue: '127.0.0.1',
    }),
    'include-topics': Flags.string({
      description: 'Comma-separated topics to include (e.g., "auth,deploy,config")',
      helpValue: 'auth,deploy',
    }),
    'max-tools': Flags.integer({
      description: 'Maximum number of tools to expose (overrides config)',
      helpValue: '40',
    }),
    port: Flags.integer({
      default: 3000,
      description: 'Port for HTTP server (HTTP transport only)',
      helpValue: '3000',
    }),
    profile: Flags.string({
      description: 'Configuration profile to use',
      helpValue: 'production',
    }),
    'show-filtered': Flags.boolean({
      description: 'Show commands that were filtered out and exit',
    }),
    strategy: Flags.string({
      description: 'Filtering strategy when tool limit is exceeded',
      helpValue: 'prioritize',
      options: ['first', 'prioritize', 'balanced', 'strict'],
    }),
    timeout: Flags.integer({
      default: 300,
      description: 'Tool execution timeout in seconds (0 = no timeout)',
      helpValue: '300',
      min: 0,
    }),
    transport: Flags.string({
      default: 'stdio',
      description: 'Transport protocol to use',
      helpValue: 'stdio',
      options: ['stdio', 'http'],
    }),
  }
  static override hidden = false
  private mcpServerService!: McpServerService

  /**
   * Generate a resource URI using a template and parameters
   * Public API method for CLI consumers
   */
  generateResourceUri(templateName: string, params: Record<string, string>): null | string {
    return this.mcpServerService.generateResourceUri(templateName, params)
  }

  async run(): Promise<void> {
    try {
      // Parse CLI flags
      const parsed = await this.parse(Mcp)

      // Initialize MCP server service
      this.mcpServerService = new McpServerService(this.config)
      await this.mcpServerService.initialize(parsed.flags)

      // Setup and filter commands
      const filterResult = await this.mcpServerService.setupCommands()

<<<<<<< HEAD
            filtered = [...priorityCommands.slice(0, priorityCount), ...otherCommands.slice(0, otherCount)]
            excluded.push(...priorityCommands.slice(priorityCount), ...otherCommands.slice(otherCount))
          } else {
            excluded.push(...filtered.slice(maxTools))
            filtered = filtered.slice(0, maxTools)
          }

          break
        }

        case 'strict': {
          throw new Error(
            `Command count (${originalLength}) exceeds tool limit (${maxTools}). Use filtering or increase limit.`,
          )
        }
      }

      // Warn about filtering
      console.error(`⚠️  Filtered out ${originalLength - filtered.length} commands due to tool limit (${maxTools})`)
      if (config.commands?.priority && config.commands.priority.length > 0) {
        console.error(`💡 Consider adjusting priority patterns or increasing the tool limit`)
      } else {
        console.error(`💡 Consider using topic filtering: --include-topics topic1,topic2`)
        console.error(`💡 Or increase limit: --max-tools ${originalLength}`)
      }
    }

    // Warn if approaching threshold
    const warnThreshold = config.toolLimits?.warnThreshold || Math.floor(maxTools * 0.8)
    if (filtered.length > warnThreshold && filtered.length <= maxTools) {
      console.error(`⚠️  Tool count (${filtered.length}) is approaching limit (${maxTools})`)
    }

    return {excluded, filtered}
  }

  /**
   * Get the content for a resource by executing its handler or returning static content
   */
  private async getResourceContent(
    resource: McpResource & {
      commandClass?: Command.Loadable
      commandInstance?: Command
    },
    params?: Record<string, string>,
  ): Promise<Buffer | string> {
    try {
      let content: Buffer | string

      // If resource has a handler method, use it
      if (resource.handler) {
        if (typeof resource.handler === 'function') {
          content = await resource.handler()
        } else if (typeof resource.handler === 'string') {
          // Try to call method on instance or class
          const target = resource.commandInstance || resource.commandClass
          const targetWithMethods = target as Record<string, unknown>
          const method = targetWithMethods[resource.handler]

          if (method && typeof method === 'function') {
            content = await (method as () => Promise<Buffer | string>)()
          } else {
            throw new TypeError(`Handler method '${resource.handler}' not found`)
          }
        } else {
          throw new TypeError('Invalid handler type')
        }

        // Send notification for dynamic content generation
        this.sendResourceNotification(resource.uri).catch((error) => {
          console.error(`Failed to send resource notification for ${resource.uri}:`, error)
        })
      } else if (resource.content) {
        // If resource has static content, return it
        content = resource.content
      } else {
        // Default fallback
        content = `Resource: ${resource.name}\nURI: ${resource.uri}${params ? `\nParameters: ${JSON.stringify(params, null, 2)}` : ''}`
      }

      return content
    } catch (error) {
      const errorMessage = error instanceof Error ? error.message : String(error)
      throw new Error(`Failed to load resource ${resource.name}: ${errorMessage}`)
    }
  }

  /**
   * Check if a command matches any of the patterns
   */
  private matchesPatterns(commandId: string, patterns: string[]): boolean {
    return patterns.some((pattern) => {
      if (pattern === '*') return true
      if (pattern.includes('*')) {
        const regex = new RegExp('^' + pattern.replaceAll('*', '.*') + '$')
        return regex.test(commandId)
      }

      return commandId === pattern
    })
  }

  /**
   * Check if a command belongs to any of the specified topics
   */
  private matchesTopics(commandId: string, topics: string[]): boolean {
    if (topics.includes('*')) return true
    const commandTopic = commandId.split(':')[0]
    return topics.includes(commandTopic)
  }

  /**
   * Check if URI matches a template pattern and extract parameters
   */
  private matchUriTemplate(uri: string, template: string): null | Record<string, string> {
    // Simple pattern matching for {param} style templates
    // Use (.+?) for non-greedy matching to allow any characters including slashes
    const templateRegex = template.replaceAll(/\{([^}]+)\}/g, '(.+?)')
    const regex = new RegExp(`^${templateRegex}$`)
    const match = uri.match(regex)

    if (!match) return null

    const params: Record<string, string> = {}
    const paramNames = [...template.matchAll(/\{([^}]+)\}/g)].map((m) => m[1])

    for (const paramName of paramNames) {
      const index = paramNames.indexOf(paramName)
      params[paramName] = decodeURIComponent(match[index + 1])
    }

    return params
  }

  private notifyResourceListChanged(cmdId: string, context: string): void {
    // Skip notifications in test environment to prevent connection errors
    const isTestEnv =
      process.env.NODE_ENV === 'test' ||
      (typeof globalThis !== 'undefined' && 'describe' in globalThis && 'it' in globalThis)

    if (isTestEnv) return

    // Add to pending notifications
    this.pendingNotifications.add(`${cmdId}:${context}`)

    // Clear existing timer and set new one for debouncing
    if (this.notificationDebounceTimer) {
      clearTimeout(this.notificationDebounceTimer)
    }

    this.notificationDebounceTimer = setTimeout(() => {
      this.sendResourceListChangedNotification().catch((error) => {
        console.error(`Failed to send batched resource list notification:`, error)
      })
      // Clear pending notifications after sending
      this.pendingNotifications.clear()
      this.notificationDebounceTimer = null
    }, 100) // Debounce for 100ms to batch multiple rapid changes
  }

  /**
   * Parse MCP configuration from package.json and command line flags
   */
  private async parseMcpConfig(): Promise<McpConfig> {
    // Skip flag parsing in test environment to avoid config.runHook errors
    const isTestEnv =
      process.env.NODE_ENV === 'test' ||
      (typeof globalThis !== 'undefined' && 'describe' in globalThis && 'it' in globalThis)

    const flags = isTestEnv
      ? {
          'exclude-patterns': undefined,
          'include-topics': undefined,
          'max-tools': undefined,
          profile: undefined,
          'show-filtered': false,
          strategy: undefined,
        }
      : (await this.parse(Mcp)).flags

    // Get configuration from package.json
    // eslint-disable-next-line @typescript-eslint/no-explicit-any
    const packageConfig = (this.config.pjson as any)?.oclif?.mcp || {}

    // Start with default configuration
    let config: McpConfig = {
      commands: {
        exclude: [],
        include: [],
        priority: [],
      },
      toolLimits: {
        maxTools: 128, // Default VS Code limit
        strategy: 'prioritize',
        warnThreshold: 100,
      },
      topics: {
        exclude: [],
        include: ['*'], // Include all by default
      },
      ...packageConfig,
    }

    // Apply profile configuration if specified
    if (flags.profile || config.defaultProfile) {
      const profileName = flags.profile || config.defaultProfile!
      const profile = config.profiles?.[profileName]
      if (profile) {
        config = {
          ...config,
          ...profile,
          commands: {...config.commands, ...profile.commands},
          toolLimits: {
            ...config.toolLimits,
            ...profile.toolLimits,
            // Handle direct maxTools on profile for backward compatibility
            ...(profile.maxTools ? {maxTools: profile.maxTools} : {}),
          },
          topics: {...config.topics, ...profile.topics},
        }
      } else {
        console.error(`⚠️  Profile "${profileName}" not found in configuration`)
      }
    }

    // Apply command line flag overrides
    if (flags['max-tools']) {
      config.toolLimits = {...config.toolLimits, maxTools: flags['max-tools']}
    }

    if (flags.strategy) {
      // eslint-disable-next-line @typescript-eslint/no-explicit-any
      config.toolLimits = {...config.toolLimits, strategy: flags.strategy as any}
    }

    if (flags['include-topics']) {
      config.topics = {...config.topics, include: flags['include-topics'].split(',').map((s: string) => s.trim())}
    }

    if (flags['exclude-patterns']) {
      config.commands = {...config.commands, exclude: flags['exclude-patterns'].split(',').map((s: string) => s.trim())}
    }

    return config
  }

  /**
   * Register all MCP protocol handlers following official specification
   */
  private async registerMcpHandlers(): Promise<void> {
    // Store all commands for tool discovery
    const allCommands: Command.Loadable[] = []
    for (const cmdClass of this.filteredCommands) {
      if (cmdClass.hidden || cmdClass.disableMCP || cmdClass.id === 'mcp') continue
      allCommands.push(cmdClass)
    }

    // Register tools/list handler
    this.server.setRequestHandler(ListToolsRequestSchema, async () => {
      const tools = []
      for (const cmdClass of allCommands) {
        const toolId = (cmdClass.toolId as string) || cmdClass.id.replaceAll(/[:\s]/g, '-')
        const title = cmdClass.summary ?? cmdClass.description?.split('\n')[0] ?? cmdClass.id
        const description = cmdClass.description ?? title
        const inputSchema = this.buildInputSchema(cmdClass)

        const tool: Record<string, unknown> = {
          description,
          inputSchema: {
            properties: inputSchema,
            required: Object.keys(inputSchema).filter((key) => {
              const schema = inputSchema[key]
              return !(schema instanceof z.ZodOptional)
            }),
            type: 'object',
          },
          name: toolId,
        }

        // Add tool annotations if available
        const annotations = (cmdClass as Command.Loadable & {mcpAnnotations?: McpToolAnnotations}).mcpAnnotations
        if (annotations) {
          if (annotations.destructiveHint !== undefined) tool.destructiveHint = annotations.destructiveHint
          if (annotations.idempotentHint !== undefined) tool.idempotentHint = annotations.idempotentHint
          if (annotations.openWorldHint !== undefined) tool.openWorldHint = annotations.openWorldHint
          if (annotations.readOnlyHint !== undefined) tool.readOnlyHint = annotations.readOnlyHint
        }

        tools.push(tool)
      }

      return {tools}
    })

    // Register tools/call handler with input validation
    this.server.setRequestHandler(CallToolRequestSchema, async (request) => {
      const toolName = request.params.name
      const input = request.params.arguments || {}

      const cmdClass = allCommands.find(
        (cmd) => ((cmd.toolId as string) || cmd.id.replaceAll(/[:\s]/g, '-')) === toolName,
=======
      // Show filtering report if requested
      await this.mcpServerService.showFilteringReport(
        filterResult.filtered,
        filterResult.excluded,
        parsed.flags['show-filtered'],
>>>>>>> 758c1273
      )

      // Collect resources, prompts, and tools from filtered commands
      await this.mcpServerService.collectFromCommands(filterResult.filtered)

      // Register all MCP protocol handlers
      this.mcpServerService.registerHandlers()

      // Initialize and start transport
      await this.mcpServerService.startTransport(parsed.flags)

      // Log server ready message
      this.mcpServerService.logServerReady(parsed.flags.transport as TransportType)
    } catch (error) {
      this.error(error instanceof Error ? error.message : 'Unknown error occurred')
    }
  }
}<|MERGE_RESOLUTION|>--- conflicted
+++ resolved
@@ -84,315 +84,11 @@
       // Setup and filter commands
       const filterResult = await this.mcpServerService.setupCommands()
 
-<<<<<<< HEAD
-            filtered = [...priorityCommands.slice(0, priorityCount), ...otherCommands.slice(0, otherCount)]
-            excluded.push(...priorityCommands.slice(priorityCount), ...otherCommands.slice(otherCount))
-          } else {
-            excluded.push(...filtered.slice(maxTools))
-            filtered = filtered.slice(0, maxTools)
-          }
-
-          break
-        }
-
-        case 'strict': {
-          throw new Error(
-            `Command count (${originalLength}) exceeds tool limit (${maxTools}). Use filtering or increase limit.`,
-          )
-        }
-      }
-
-      // Warn about filtering
-      console.error(`⚠️  Filtered out ${originalLength - filtered.length} commands due to tool limit (${maxTools})`)
-      if (config.commands?.priority && config.commands.priority.length > 0) {
-        console.error(`💡 Consider adjusting priority patterns or increasing the tool limit`)
-      } else {
-        console.error(`💡 Consider using topic filtering: --include-topics topic1,topic2`)
-        console.error(`💡 Or increase limit: --max-tools ${originalLength}`)
-      }
-    }
-
-    // Warn if approaching threshold
-    const warnThreshold = config.toolLimits?.warnThreshold || Math.floor(maxTools * 0.8)
-    if (filtered.length > warnThreshold && filtered.length <= maxTools) {
-      console.error(`⚠️  Tool count (${filtered.length}) is approaching limit (${maxTools})`)
-    }
-
-    return {excluded, filtered}
-  }
-
-  /**
-   * Get the content for a resource by executing its handler or returning static content
-   */
-  private async getResourceContent(
-    resource: McpResource & {
-      commandClass?: Command.Loadable
-      commandInstance?: Command
-    },
-    params?: Record<string, string>,
-  ): Promise<Buffer | string> {
-    try {
-      let content: Buffer | string
-
-      // If resource has a handler method, use it
-      if (resource.handler) {
-        if (typeof resource.handler === 'function') {
-          content = await resource.handler()
-        } else if (typeof resource.handler === 'string') {
-          // Try to call method on instance or class
-          const target = resource.commandInstance || resource.commandClass
-          const targetWithMethods = target as Record<string, unknown>
-          const method = targetWithMethods[resource.handler]
-
-          if (method && typeof method === 'function') {
-            content = await (method as () => Promise<Buffer | string>)()
-          } else {
-            throw new TypeError(`Handler method '${resource.handler}' not found`)
-          }
-        } else {
-          throw new TypeError('Invalid handler type')
-        }
-
-        // Send notification for dynamic content generation
-        this.sendResourceNotification(resource.uri).catch((error) => {
-          console.error(`Failed to send resource notification for ${resource.uri}:`, error)
-        })
-      } else if (resource.content) {
-        // If resource has static content, return it
-        content = resource.content
-      } else {
-        // Default fallback
-        content = `Resource: ${resource.name}\nURI: ${resource.uri}${params ? `\nParameters: ${JSON.stringify(params, null, 2)}` : ''}`
-      }
-
-      return content
-    } catch (error) {
-      const errorMessage = error instanceof Error ? error.message : String(error)
-      throw new Error(`Failed to load resource ${resource.name}: ${errorMessage}`)
-    }
-  }
-
-  /**
-   * Check if a command matches any of the patterns
-   */
-  private matchesPatterns(commandId: string, patterns: string[]): boolean {
-    return patterns.some((pattern) => {
-      if (pattern === '*') return true
-      if (pattern.includes('*')) {
-        const regex = new RegExp('^' + pattern.replaceAll('*', '.*') + '$')
-        return regex.test(commandId)
-      }
-
-      return commandId === pattern
-    })
-  }
-
-  /**
-   * Check if a command belongs to any of the specified topics
-   */
-  private matchesTopics(commandId: string, topics: string[]): boolean {
-    if (topics.includes('*')) return true
-    const commandTopic = commandId.split(':')[0]
-    return topics.includes(commandTopic)
-  }
-
-  /**
-   * Check if URI matches a template pattern and extract parameters
-   */
-  private matchUriTemplate(uri: string, template: string): null | Record<string, string> {
-    // Simple pattern matching for {param} style templates
-    // Use (.+?) for non-greedy matching to allow any characters including slashes
-    const templateRegex = template.replaceAll(/\{([^}]+)\}/g, '(.+?)')
-    const regex = new RegExp(`^${templateRegex}$`)
-    const match = uri.match(regex)
-
-    if (!match) return null
-
-    const params: Record<string, string> = {}
-    const paramNames = [...template.matchAll(/\{([^}]+)\}/g)].map((m) => m[1])
-
-    for (const paramName of paramNames) {
-      const index = paramNames.indexOf(paramName)
-      params[paramName] = decodeURIComponent(match[index + 1])
-    }
-
-    return params
-  }
-
-  private notifyResourceListChanged(cmdId: string, context: string): void {
-    // Skip notifications in test environment to prevent connection errors
-    const isTestEnv =
-      process.env.NODE_ENV === 'test' ||
-      (typeof globalThis !== 'undefined' && 'describe' in globalThis && 'it' in globalThis)
-
-    if (isTestEnv) return
-
-    // Add to pending notifications
-    this.pendingNotifications.add(`${cmdId}:${context}`)
-
-    // Clear existing timer and set new one for debouncing
-    if (this.notificationDebounceTimer) {
-      clearTimeout(this.notificationDebounceTimer)
-    }
-
-    this.notificationDebounceTimer = setTimeout(() => {
-      this.sendResourceListChangedNotification().catch((error) => {
-        console.error(`Failed to send batched resource list notification:`, error)
-      })
-      // Clear pending notifications after sending
-      this.pendingNotifications.clear()
-      this.notificationDebounceTimer = null
-    }, 100) // Debounce for 100ms to batch multiple rapid changes
-  }
-
-  /**
-   * Parse MCP configuration from package.json and command line flags
-   */
-  private async parseMcpConfig(): Promise<McpConfig> {
-    // Skip flag parsing in test environment to avoid config.runHook errors
-    const isTestEnv =
-      process.env.NODE_ENV === 'test' ||
-      (typeof globalThis !== 'undefined' && 'describe' in globalThis && 'it' in globalThis)
-
-    const flags = isTestEnv
-      ? {
-          'exclude-patterns': undefined,
-          'include-topics': undefined,
-          'max-tools': undefined,
-          profile: undefined,
-          'show-filtered': false,
-          strategy: undefined,
-        }
-      : (await this.parse(Mcp)).flags
-
-    // Get configuration from package.json
-    // eslint-disable-next-line @typescript-eslint/no-explicit-any
-    const packageConfig = (this.config.pjson as any)?.oclif?.mcp || {}
-
-    // Start with default configuration
-    let config: McpConfig = {
-      commands: {
-        exclude: [],
-        include: [],
-        priority: [],
-      },
-      toolLimits: {
-        maxTools: 128, // Default VS Code limit
-        strategy: 'prioritize',
-        warnThreshold: 100,
-      },
-      topics: {
-        exclude: [],
-        include: ['*'], // Include all by default
-      },
-      ...packageConfig,
-    }
-
-    // Apply profile configuration if specified
-    if (flags.profile || config.defaultProfile) {
-      const profileName = flags.profile || config.defaultProfile!
-      const profile = config.profiles?.[profileName]
-      if (profile) {
-        config = {
-          ...config,
-          ...profile,
-          commands: {...config.commands, ...profile.commands},
-          toolLimits: {
-            ...config.toolLimits,
-            ...profile.toolLimits,
-            // Handle direct maxTools on profile for backward compatibility
-            ...(profile.maxTools ? {maxTools: profile.maxTools} : {}),
-          },
-          topics: {...config.topics, ...profile.topics},
-        }
-      } else {
-        console.error(`⚠️  Profile "${profileName}" not found in configuration`)
-      }
-    }
-
-    // Apply command line flag overrides
-    if (flags['max-tools']) {
-      config.toolLimits = {...config.toolLimits, maxTools: flags['max-tools']}
-    }
-
-    if (flags.strategy) {
-      // eslint-disable-next-line @typescript-eslint/no-explicit-any
-      config.toolLimits = {...config.toolLimits, strategy: flags.strategy as any}
-    }
-
-    if (flags['include-topics']) {
-      config.topics = {...config.topics, include: flags['include-topics'].split(',').map((s: string) => s.trim())}
-    }
-
-    if (flags['exclude-patterns']) {
-      config.commands = {...config.commands, exclude: flags['exclude-patterns'].split(',').map((s: string) => s.trim())}
-    }
-
-    return config
-  }
-
-  /**
-   * Register all MCP protocol handlers following official specification
-   */
-  private async registerMcpHandlers(): Promise<void> {
-    // Store all commands for tool discovery
-    const allCommands: Command.Loadable[] = []
-    for (const cmdClass of this.filteredCommands) {
-      if (cmdClass.hidden || cmdClass.disableMCP || cmdClass.id === 'mcp') continue
-      allCommands.push(cmdClass)
-    }
-
-    // Register tools/list handler
-    this.server.setRequestHandler(ListToolsRequestSchema, async () => {
-      const tools = []
-      for (const cmdClass of allCommands) {
-        const toolId = (cmdClass.toolId as string) || cmdClass.id.replaceAll(/[:\s]/g, '-')
-        const title = cmdClass.summary ?? cmdClass.description?.split('\n')[0] ?? cmdClass.id
-        const description = cmdClass.description ?? title
-        const inputSchema = this.buildInputSchema(cmdClass)
-
-        const tool: Record<string, unknown> = {
-          description,
-          inputSchema: {
-            properties: inputSchema,
-            required: Object.keys(inputSchema).filter((key) => {
-              const schema = inputSchema[key]
-              return !(schema instanceof z.ZodOptional)
-            }),
-            type: 'object',
-          },
-          name: toolId,
-        }
-
-        // Add tool annotations if available
-        const annotations = (cmdClass as Command.Loadable & {mcpAnnotations?: McpToolAnnotations}).mcpAnnotations
-        if (annotations) {
-          if (annotations.destructiveHint !== undefined) tool.destructiveHint = annotations.destructiveHint
-          if (annotations.idempotentHint !== undefined) tool.idempotentHint = annotations.idempotentHint
-          if (annotations.openWorldHint !== undefined) tool.openWorldHint = annotations.openWorldHint
-          if (annotations.readOnlyHint !== undefined) tool.readOnlyHint = annotations.readOnlyHint
-        }
-
-        tools.push(tool)
-      }
-
-      return {tools}
-    })
-
-    // Register tools/call handler with input validation
-    this.server.setRequestHandler(CallToolRequestSchema, async (request) => {
-      const toolName = request.params.name
-      const input = request.params.arguments || {}
-
-      const cmdClass = allCommands.find(
-        (cmd) => ((cmd.toolId as string) || cmd.id.replaceAll(/[:\s]/g, '-')) === toolName,
-=======
       // Show filtering report if requested
       await this.mcpServerService.showFilteringReport(
         filterResult.filtered,
         filterResult.excluded,
         parsed.flags['show-filtered'],
->>>>>>> 758c1273
       )
 
       // Collect resources, prompts, and tools from filtered commands
